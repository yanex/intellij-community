/*
 * Copyright 2000-2009 JetBrains s.r.o.
 *
 * Licensed under the Apache License, Version 2.0 (the "License");
 * you may not use this file except in compliance with the License.
 * You may obtain a copy of the License at
 *
 * http://www.apache.org/licenses/LICENSE-2.0
 *
 * Unless required by applicable law or agreed to in writing, software
 * distributed under the License is distributed on an "AS IS" BASIS,
 * WITHOUT WARRANTIES OR CONDITIONS OF ANY KIND, either express or implied.
 * See the License for the specific language governing permissions and
 * limitations under the License.
 */
package com.intellij.ui;

import com.intellij.codeInsight.daemon.DaemonCodeAnalyzer;
import com.intellij.openapi.actionSystem.DataProvider;
import com.intellij.openapi.actionSystem.PlatformDataKeys;
import com.intellij.openapi.application.Application;
import com.intellij.openapi.application.ApplicationManager;
import com.intellij.openapi.command.CommandProcessor;
import com.intellij.openapi.command.UndoConfirmationPolicy;
import com.intellij.openapi.diagnostic.Logger;
import com.intellij.openapi.editor.*;
import com.intellij.openapi.editor.colors.*;
import com.intellij.openapi.editor.colors.impl.DelegateColorScheme;
import com.intellij.openapi.editor.event.DocumentEvent;
import com.intellij.openapi.editor.event.DocumentListener;
import com.intellij.openapi.editor.ex.EditorEx;
import com.intellij.openapi.editor.ex.FocusChangeListener;
import com.intellij.openapi.editor.highlighter.EditorHighlighterFactory;
import com.intellij.openapi.editor.markup.TextAttributes;
import com.intellij.openapi.fileTypes.FileType;
import com.intellij.openapi.fileTypes.FileTypes;
import com.intellij.openapi.project.Project;
import com.intellij.openapi.util.Key;
import com.intellij.psi.PsiDocumentManager;
import com.intellij.psi.PsiFile;
import com.intellij.ui.components.panels.NonOpaquePanel;
import com.intellij.util.IJSwingUtilities;
import com.intellij.util.ui.MacUIUtil;
import com.intellij.util.ui.UIUtil;
import org.jetbrains.annotations.NotNull;
import org.jetbrains.annotations.Nullable;

import javax.swing.*;
import java.awt.*;
import java.awt.event.FocusEvent;
import java.awt.event.FocusListener;
import java.awt.event.KeyEvent;
import java.util.ArrayList;

/**
 * @author max
 */
public class EditorTextField extends NonOpaquePanel implements DocumentListener, TextComponent, DataProvider,
                                                       DocumentBasedComponent {
  private static final Logger LOG = Logger.getInstance("#com.intellij.ui.EditorTextField");
  public static final Key<Boolean> SUPPLEMENTARY_KEY = Key.create("Supplementary");

  private Document myDocument;
  private final Project myProject;
  private FileType myFileType;
  private EditorEx myEditor = null;
  private Component myNextFocusable = null;
  private boolean myWholeTextSelected = false;
  private final ArrayList<DocumentListener> myDocumentListeners = new ArrayList<DocumentListener>();
  private boolean myIsListenerInstalled = false;
  private boolean myIsViewer;
  private boolean myIsSupplementary;
  private boolean myInheritSwingFont = true;
  private Color myEnforcedBgColor = null;
  private boolean myOneLineMode; // use getter to access this field! It is allowed to override getter and change initial behaviour
  private boolean myCenterByHeight = true;

  public EditorTextField() {
    this("");
  }

  public EditorTextField(@NotNull String text) {
    this(EditorFactory.getInstance().createDocument(text), null, FileTypes.PLAIN_TEXT);
  }

  public EditorTextField(@NotNull String text, Project project, FileType fileType) {
    this(EditorFactory.getInstance().createDocument(text), project, fileType, false, true);
  }

  public EditorTextField(Document document, Project project, FileType fileType) {
    this(document, project, fileType, false, true);
  }

  public EditorTextField(Document document, Project project, FileType fileType, boolean isViewer) {
    this(document, project, fileType, isViewer, true);
  }

  public EditorTextField(Document document, Project project, FileType fileType, boolean isViewer, boolean oneLineMode) {
    myOneLineMode = oneLineMode;
    myIsViewer = isViewer;
    setDocument(document);
    myProject = project;
    myFileType = fileType;
    setLayout(null);
    enableEvents(AWTEvent.KEY_EVENT_MASK);
    // todo[dsl,max]
    setFocusable(true);
    // dsl: this is a weird way of doing things....
    addFocusListener(new FocusListener() {
      public void focusGained(FocusEvent e) {
        requestFocus();
      }

      public void focusLost(FocusEvent e) {
      }
    });

    pleaseHandleShiftTab();

    setFont(UIManager.getFont("TextField.font"));
  }

  private void pleaseHandleShiftTab() {
    setFocusTraversalPolicyProvider(true);
    setFocusTraversalPolicy(new DelegatingToRootTraversalPolicy());
  }

  public void setSupplementary(boolean supplementary) {
    myIsSupplementary = supplementary;
    if (myEditor != null) {
      myEditor.putUserData(SUPPLEMENTARY_KEY, supplementary);
    }
  }

  public void setFontInheritedFromLAF(boolean b) {
    myInheritSwingFont = b;
    setDocument(myDocument); // reinit editor.
  }

  public String getText() {
    return myDocument.getText();
  }

  @Override
  public void setBackground(Color bg) {
    super.setBackground(bg);
    myEnforcedBgColor = bg;
    if (myEditor != null) {
      myEditor.setBackgroundColor(bg);
    }
  }

  public JComponent getComponent() {
    return this;
  }

  public void addDocumentListener(DocumentListener listener) {
    myDocumentListeners.add(listener);
    installDocumentListener();
  }

  public void removeDocumentListener(DocumentListener listener) {
    myDocumentListeners.remove(listener);
    uninstallDocumentListener(false);
  }

  public void beforeDocumentChange(DocumentEvent event) {
    for (DocumentListener documentListener : myDocumentListeners) {
      documentListener.beforeDocumentChange(event);
    }
  }

  public void documentChanged(DocumentEvent event) {
    for (DocumentListener documentListener : myDocumentListeners) {
      documentListener.documentChanged(event);
    }
  }

  public Project getProject() {
    return myProject;
  }

  public Document getDocument() {
    return myDocument;
  }

  public void setDocument(Document document) {
    if (myDocument != null) {
      /*
      final UndoManager undoManager = myProject != null
      ? UndoManager.getInstance(myProject)
      : UndoManager.getGlobalInstance();
      undoManager.clearUndoRedoQueue(myDocument);
      */

      uninstallDocumentListener(true);
    }

    myDocument = document;
    installDocumentListener();
    if (myEditor == null) return;

    //MainWatchPanel watches the oldEditor's focus in order to remove debugger combobox when focus is lost
    //we should first transfer focus to new oldEditor and only then remove current oldEditor
    //MainWatchPanel check that oldEditor.getParent == newEditor.getParent and does not remove oldEditor in such cases

    boolean isFocused = isFocusOwner();
    Editor editor = myEditor;
    myEditor = createEditor();
    releaseEditor(editor);
    add(myEditor.getComponent());

    validate();
    if (isFocused) {
      myEditor.getContentComponent().requestFocus();
    }
  }

  private void installDocumentListener() {
    if (myDocument != null && !myDocumentListeners.isEmpty() && !myIsListenerInstalled) {
      myIsListenerInstalled = true;
      myDocument.addDocumentListener(this);
    }
  }

  private void uninstallDocumentListener(boolean force) {
    if (myDocument != null && myIsListenerInstalled && (force || myDocumentListeners.isEmpty())) {
      myIsListenerInstalled = false;
      myDocument.removeDocumentListener(this);
    }
  }

  public void setText(final String text) {
    ApplicationManager.getApplication().runWriteAction(new Runnable() {
      public void run() {
        CommandProcessor.getInstance().executeCommand(getProject(), new Runnable() {
          public void run() {
            myDocument.replaceString(0, myDocument.getTextLength(), text);
            if (myEditor != null) {
              final CaretModel caretModel = myEditor.getCaretModel();
              if (caretModel.getOffset() >= myDocument.getTextLength()) {
                caretModel.moveToOffset(myDocument.getTextLength());
              }
            }
          }
        }, null, null, UndoConfirmationPolicy.DEFAULT, getDocument());
      }
    });
  }

  public void selectAll() {
    if (myEditor != null) {
      myEditor.getSelectionModel().setSelection(0, myDocument.getTextLength());
    }
    else {
      myWholeTextSelected = true;
    }
  }

  public void removeSelection() {
    if (myEditor != null) {
      myEditor.getSelectionModel().removeSelection();
    }
    else {
      myWholeTextSelected = false;
    }
  }

  public CaretModel getCaretModel() {
    return myEditor.getCaretModel();
  }

  public boolean isFocusOwner() {
    if (myEditor != null) {
      return IJSwingUtilities.hasFocus(myEditor.getContentComponent());
    }
    return super.isFocusOwner();
  }

  void releaseEditor(final Editor editor) {
    if (myProject != null && myIsViewer) {
      final PsiFile psiFile = PsiDocumentManager.getInstance(myProject).getPsiFile(editor.getDocument());
      if (psiFile != null) {
        DaemonCodeAnalyzer.getInstance(myProject).setHighlightingEnabled(psiFile, true);
      }
    }

    remove(editor.getComponent());
    final Application application = ApplicationManager.getApplication();
    final Runnable runnable = new Runnable() {
      public void run() {
        if (!editor.isDisposed()) {
          EditorFactory.getInstance().releaseEditor(editor);
        }
      }
    };

    if (application.isUnitTestMode() || application.isDispatchThread()) {
      runnable.run();
    } else {
      application.invokeLater(runnable);
    }
  }

  public void addNotify() {
    releaseEditor();

    boolean isFocused = isFocusOwner();

    myEditor = createEditor();
<<<<<<< HEAD
    final JComponent component = myEditor.getComponent();
    component.setOpaque(isOpaque());

    add(component);
=======
    add(myEditor.getComponent(), BorderLayout.CENTER);
>>>>>>> 6b5dc41f

    super.addNotify();

    if (myNextFocusable != null) {
      myEditor.getContentComponent().setNextFocusableComponent(myNextFocusable);
      myNextFocusable = null;
    }
    revalidate();
    if (isFocused) {
      requestFocus();
    }
  }

  public void removeNotify() {
    super.removeNotify();
    releaseEditor();
  }

  private void releaseEditor() {
    if (myEditor != null) {
      // Theoretically this condition is always true but under some Linux VMs it seems removeNotify is called twice
      // or called for components addNotify haven't been called for.
      releaseEditor(myEditor);
      myEditor = null;
    }
  }

  public void setFont(Font font) {
    super.setFont(font);
    if (myEditor != null) {
      setupEditorFont(myEditor);
    }
  }

  /**
   * This option will be used for embedded editor creation. It's ok to override this method if you don't want to configure
   * it using class constructor
   * @return is one line mode or not
   */
  protected boolean isOneLineMode() {
    return myOneLineMode;
  }

  protected void initOneLineMode(final EditorEx editor) {
    final boolean isOneLineMode = isOneLineMode();

    // set mode in editor
    editor.setOneLineMode(isOneLineMode);

    final EditorColorsScheme defaultScheme = EditorColorsManager.getInstance().getScheme(EditorColorsManager.DEFAULT_SCHEME_NAME);
    final EditorColorsScheme customGlobalScheme = isOneLineMode ? defaultScheme : null;

    // Probably we need change scheme only for color schemas with white BG, but on the other hand
    // FindUsages dialog always uses FindUsages color scheme based on a default one and should be also fixed
    //
    //final EditorColorsScheme customGlobalScheme;
    //final EditorColorsScheme currentScheme = EditorColorsManager.getInstance().getGlobalScheme();
    //if (currentScheme.getDefaultBackground() == Color.WHITE) {
    //  customGlobalScheme = currentScheme;
    //} else {
    //  final EditorColorsScheme defaultScheme = EditorColorsManager.getInstance().getScheme(EditorColorsManager.DEFAULT_SCHEME_NAME);
    //  customGlobalScheme = isOneLineMode ? defaultScheme : null;
    //}
    editor.setColorsScheme(editor.createBoundColorSchemeDelegate(customGlobalScheme));

    final EditorColorsScheme colorsScheme = editor.getColorsScheme();
    colorsScheme.setColor(EditorColors.CARET_ROW_COLOR, null);
    editor.setColorsScheme(new DelegateColorScheme(colorsScheme) {
      @Override
      public TextAttributes getAttributes(TextAttributesKey key) {
        final TextAttributes attributes = super.getAttributes(key);
        if (!isEnabled()) {
          return new TextAttributes(UIUtil.getInactiveTextColor(), attributes.getBackgroundColor(), attributes.getEffectColor(), attributes.getEffectType(), attributes.getFontType());
        }

        return attributes;
      }
    });

    // color scheme settings:
    setupEditorFont(editor);
    updateBorder(editor);
    editor.setBackgroundColor(getBackgroundColor(!myIsViewer, colorsScheme));
  }



  public void setOneLineMode(boolean oneLineMode) {
    myOneLineMode = oneLineMode;
  }

  protected EditorEx createEditor() {
    LOG.assertTrue(myDocument != null);

    final EditorFactory factory = EditorFactory.getInstance();
    EditorEx editor;
    if (!myIsViewer) {
      editor = myProject != null
               ? (EditorEx)factory.createEditor(myDocument, myProject)
               : (EditorEx)factory.createEditor(myDocument);
    }
    else {
      editor = myProject != null
               ? (EditorEx)factory.createViewer(myDocument, myProject)
               : (EditorEx)factory.createViewer(myDocument);
    }

    final EditorSettings settings = editor.getSettings();
    settings.setAdditionalLinesCount(0);
    settings.setAdditionalColumnsCount(1);
    settings.setRightMarginShown(false);
    settings.setFoldingOutlineShown(false);
    settings.setLineNumbersShown(false);
    settings.setLineMarkerAreaShown(false);
    settings.setIndentGuidesShown(false);
    settings.setVirtualSpace(false);
    editor.setHorizontalScrollbarVisible(false);
    editor.setVerticalScrollbarVisible(false);
    editor.setCaretEnabled(!myIsViewer);
    settings.setLineCursorWidth(1);

    if (myProject != null && myIsViewer) {
      final PsiFile psiFile = PsiDocumentManager.getInstance(myProject).getPsiFile(editor.getDocument());
      if (psiFile != null) {
        DaemonCodeAnalyzer.getInstance(myProject).setHighlightingEnabled(psiFile, false);
      }
    }

    if (myProject != null && myFileType != null) {
      editor.setHighlighter(EditorHighlighterFactory.getInstance().createEditorHighlighter(myProject, myFileType));
    }

    final EditorColorsScheme colorsScheme = editor.getColorsScheme();
    colorsScheme.setColor(EditorColors.CARET_ROW_COLOR, null);
    if (!isEnabled()) {
      editor.setColorsScheme(new DelegateColorScheme(colorsScheme) {
        @Override
        public Color getColor(ColorKey key) {
          return super.getColor(key);
        }

        @Override
        public TextAttributes getAttributes(TextAttributesKey key) {
          final TextAttributes attributes = super.getAttributes(key);
          if (!isEnabled()) {
            return new TextAttributes(UIUtil.getInactiveTextColor(), attributes.getBackgroundColor(), attributes.getEffectColor(), attributes.getEffectType(), attributes.getFontType());
          }

          return attributes;
        }
      });
    }

    editor.setOneLineMode(myOneLineMode);
    editor.getCaretModel().moveToOffset(myDocument.getTextLength());

    if (!shouldHaveBorder()) {
      editor.setBorder(null);
    }

    if (myIsViewer) {
      editor.getSelectionModel().removeSelection();
    }
    else if (myWholeTextSelected) {
      editor.getSelectionModel().setSelection(0, myDocument.getTextLength());
    }

    editor.putUserData(SUPPLEMENTARY_KEY, myIsSupplementary);
    editor.getContentComponent().setFocusCycleRoot(false);

    initOneLineMode(editor);

    return editor;
  }

  protected void updateBorder(@NotNull final EditorEx editor) {
    if (editor.isOneLineMode() && (!Boolean.TRUE.equals(getClientProperty("JComboBox.isTableCellEditor")) && SwingUtilities.getAncestorOfClass(JTable.class, this) == null)) {
      final Container parent = getParent();
      if (parent instanceof JTable || parent instanceof CellRendererPane) return;

      if (UIUtil.isUnderAquaLookAndFeel()) {
        editor.setBorder(new MacUIUtil.EditorTextFieldBorder(this));
        editor.addFocusListener(new FocusChangeListener() {
          @Override
          public void focusGained(Editor editor) {
            repaint();
          }

          @Override
          public void focusLost(Editor editor) {
            repaint();
          }
        });
      }
      else if (UIUtil.isUnderAlloyLookAndFeel()) {
        editor.setBorder(BorderFactory.createCompoundBorder(UIUtil.getTextFieldBorder(), BorderFactory.createEmptyBorder(2, 2, 2, 2)));
      }
    }
  }

  private void setupEditorFont(final EditorEx editor) {
    if (myInheritSwingFont) {
      editor.getColorsScheme().setEditorFontName(getFont().getFontName());
      editor.getColorsScheme().setEditorFontSize(getFont().getSize());
    }
  }

  protected boolean shouldHaveBorder() {
    return true;
  }

  public void setEnabled(boolean enabled) {
    if (isEnabled() != enabled) {
      super.setEnabled(enabled);
      myIsViewer = !enabled;
      if (myEditor == null) {
        return;
      }
      Editor editor = myEditor;
      releaseEditor(editor);
      myEditor = createEditor();
      add(myEditor.getComponent()


      );
      revalidate();
    }
  }

  private Color getBackgroundColor(boolean enabled, final EditorColorsScheme colorsScheme){
    if (myEnforcedBgColor != null) return myEnforcedBgColor;
    return enabled
           ? colorsScheme.getDefaultBackground()
           : UIUtil.getInactiveTextFieldBackgroundColor();
  }

  @Override
  public void doLayout() {
    if (getComponentCount() != 1) return;

    Component c = getComponent(0);
    Insets insets = getInsets() != null ? getInsets() : new Insets(0, 0, 0, 0);
    int prefHeight = c.getPreferredSize().height;
    if (myOneLineMode && getSize().height > prefHeight && myCenterByHeight) {
      int y = insets.top + getSize().height / 2 - prefHeight / 2;
      c.setBounds(insets.left, y - 1, getSize().width - insets.left - insets.right, prefHeight);
    } else {
      c.setBounds(insets.left, insets.top, getSize().width - insets.left - insets.right, getSize().height - insets.top - insets.bottom);
    }
  }

  public Dimension getPreferredSize() {
    if (myEditor != null) {
      final Dimension preferredSize = new Dimension(myEditor.getComponent().getPreferredSize());
      final Insets insets = getInsets();
      if (insets != null) {
        preferredSize.width += insets.left;
        preferredSize.width += insets.right;
        preferredSize.height += insets.top;
        preferredSize.height += insets.bottom;
      }

      return preferredSize;
    }
    return new Dimension(100, 20);
  }

  public Component getNextFocusableComponent() {
    if (myEditor == null && myNextFocusable == null) return super.getNextFocusableComponent();
    if (myEditor == null) return myNextFocusable;
    return myEditor.getContentComponent().getNextFocusableComponent();
  }

  public void setNextFocusableComponent(Component aComponent) {
    if (myEditor != null) {
      myEditor.getContentComponent().setNextFocusableComponent(aComponent);
      return;
    }
    myNextFocusable = aComponent;
  }


  protected boolean processKeyBinding(KeyStroke ks, KeyEvent e, int condition, boolean pressed) {
    if (e.isConsumed() || !myEditor.processKeyTyped(e)) {
      return super.processKeyBinding(ks, e, condition, pressed);
    }
    return true;
  }

  public void requestFocus() {
    if (myEditor != null) {
      myEditor.getContentComponent().requestFocus();
      myEditor.getScrollingModel().scrollToCaret(ScrollType.RELATIVE);
    }
    else {
      super.requestFocus();
    }
  }

  public boolean requestFocusInWindow() {
    if (myEditor != null) {
      final boolean b = myEditor.getContentComponent().requestFocusInWindow();
      myEditor.getScrollingModel().scrollToCaret(ScrollType.RELATIVE);
      return b;
    }
    else {
      return super.requestFocusInWindow();
    }
  }

  /**
   *
   * @return null if the editor is not initialized (e.g. if the field is not added to a container)
   * @see #createEditor()
   * @see #addNotify()
   */
  @Nullable
  public Editor getEditor() {
    return myEditor;
  }

  public Object getData(String dataId) {
    if (myEditor != null && myEditor.isRendererMode()) return null;

    if (PlatformDataKeys.EDITOR.is(dataId)) {
      return myEditor;
    }

    return null;
  }

  public void setNewDocumentAndFileType(final FileType fileType, Document document) {
    myFileType = fileType;
    setDocument(document);
  }

  public void setCenterByHeight(boolean centerByHeight) {
    myCenterByHeight = centerByHeight;
  }

  private static class DelegatingToRootTraversalPolicy extends FocusTraversalPolicy {
    @Override
    public Component getComponentAfter(final Container aContainer, final Component aComponent) {
      final Container cycleRootAncestor = aContainer.getFocusCycleRootAncestor();
      return cycleRootAncestor.getFocusTraversalPolicy().getComponentAfter(cycleRootAncestor, aContainer);
    }

    @Override
    public Component getComponentBefore(final Container aContainer, final Component aComponent) {
      final Container cycleRootAncestor = aContainer.getFocusCycleRootAncestor();
      return cycleRootAncestor.getFocusTraversalPolicy().getComponentBefore(cycleRootAncestor, aContainer);
    }

    @Override
    public Component getFirstComponent(final Container aContainer) {
      final Container cycleRootAncestor = aContainer.getFocusCycleRootAncestor();
      return cycleRootAncestor.getFocusTraversalPolicy().getFirstComponent(cycleRootAncestor);
    }

    @Override
    public Component getLastComponent(final Container aContainer) {
      final Container cycleRootAncestor = aContainer.getFocusCycleRootAncestor();
      return cycleRootAncestor.getFocusTraversalPolicy().getLastComponent(cycleRootAncestor);
    }

    @Override
    public Component getDefaultComponent(final Container aContainer) {
      final Editor editor = aContainer instanceof EditorTextField ? ((EditorTextField)aContainer).getEditor():null;
      if (editor != null) return editor.getContentComponent();
      return aContainer;
    }
  }

}<|MERGE_RESOLUTION|>--- conflicted
+++ resolved
@@ -73,7 +73,6 @@
   private boolean myInheritSwingFont = true;
   private Color myEnforcedBgColor = null;
   private boolean myOneLineMode; // use getter to access this field! It is allowed to override getter and change initial behaviour
-  private boolean myCenterByHeight = true;
 
   public EditorTextField() {
     this("");
@@ -101,7 +100,7 @@
     setDocument(document);
     myProject = project;
     myFileType = fileType;
-    setLayout(null);
+    setLayout(new BorderLayout());
     enableEvents(AWTEvent.KEY_EVENT_MASK);
     // todo[dsl,max]
     setFocusable(true);
@@ -208,7 +207,7 @@
     Editor editor = myEditor;
     myEditor = createEditor();
     releaseEditor(editor);
-    add(myEditor.getComponent());
+    add(myEditor.getComponent(), BorderLayout.CENTER);
 
     validate();
     if (isFocused) {
@@ -308,14 +307,8 @@
     boolean isFocused = isFocusOwner();
 
     myEditor = createEditor();
-<<<<<<< HEAD
     final JComponent component = myEditor.getComponent();
-    component.setOpaque(isOpaque());
-
     add(component);
-=======
-    add(myEditor.getComponent(), BorderLayout.CENTER);
->>>>>>> 6b5dc41f
 
     super.addNotify();
 
@@ -400,8 +393,6 @@
     updateBorder(editor);
     editor.setBackgroundColor(getBackgroundColor(!myIsViewer, colorsScheme));
   }
-
-
 
   public void setOneLineMode(boolean oneLineMode) {
     myOneLineMode = oneLineMode;
@@ -537,10 +528,7 @@
       Editor editor = myEditor;
       releaseEditor(editor);
       myEditor = createEditor();
-      add(myEditor.getComponent()
-
-
-      );
+      add(myEditor.getComponent(), BorderLayout.CENTER);
       revalidate();
     }
   }
@@ -550,21 +538,6 @@
     return enabled
            ? colorsScheme.getDefaultBackground()
            : UIUtil.getInactiveTextFieldBackgroundColor();
-  }
-
-  @Override
-  public void doLayout() {
-    if (getComponentCount() != 1) return;
-
-    Component c = getComponent(0);
-    Insets insets = getInsets() != null ? getInsets() : new Insets(0, 0, 0, 0);
-    int prefHeight = c.getPreferredSize().height;
-    if (myOneLineMode && getSize().height > prefHeight && myCenterByHeight) {
-      int y = insets.top + getSize().height / 2 - prefHeight / 2;
-      c.setBounds(insets.left, y - 1, getSize().width - insets.left - insets.right, prefHeight);
-    } else {
-      c.setBounds(insets.left, insets.top, getSize().width - insets.left - insets.right, getSize().height - insets.top - insets.bottom);
-    }
   }
 
   public Dimension getPreferredSize() {
@@ -652,10 +625,6 @@
     setDocument(document);
   }
 
-  public void setCenterByHeight(boolean centerByHeight) {
-    myCenterByHeight = centerByHeight;
-  }
-
   private static class DelegatingToRootTraversalPolicy extends FocusTraversalPolicy {
     @Override
     public Component getComponentAfter(final Container aContainer, final Component aComponent) {

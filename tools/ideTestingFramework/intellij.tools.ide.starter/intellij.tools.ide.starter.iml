<?xml version="1.0" encoding="UTF-8"?>
<module type="JAVA_MODULE" version="4">
  <component name="FacetManager">
    <facet type="kotlin-language" name="Kotlin">
<<<<<<< HEAD
      <configuration version="5" platform="JVM 11" allPlatforms="JVM [11]" useProjectSettings="false">
        <compilerSettings>
          <option name="additionalArguments" value="-version -Xjvm-default=enable -opt-in=kotlin.time.ExperimentalTime" />
        </compilerSettings>
        <compilerArguments>
          <stringArguments>
            <stringArg name="jvmTarget" arg="11" />
=======
      <configuration version="5" platform="JVM 17" allPlatforms="JVM [17]" useProjectSettings="false">
        <compilerSettings>
          <option name="additionalArguments" value="-Xjvm-default=enable -opt-in=kotlin.time.ExperimentalTime" />
        </compilerSettings>
        <compilerArguments>
          <stringArguments>
            <stringArg name="jvmTarget" arg="17" />
>>>>>>> 9ce8c835
            <stringArg name="apiVersion" arg="1.7" />
            <stringArg name="languageVersion" arg="1.7" />
          </stringArguments>
        </compilerArguments>
      </configuration>
    </facet>
  </component>
  <component name="NewModuleRootManager" inherit-compiler-output="true">
    <exclude-output />
    <content url="file://$MODULE_DIR$">
      <sourceFolder url="file://$MODULE_DIR$/resources" type="java-resource" />
      <sourceFolder url="file://$MODULE_DIR$/src" isTestSource="false" />
    </content>
    <orderEntry type="inheritedJdk" />
    <orderEntry type="sourceFolder" forTests="false" />
    <orderEntry type="library" name="kotlinx-coroutines-jdk8" level="project" />
    <orderEntry type="library" name="kotlin-stdlib-jdk8" level="project" />
    <orderEntry type="library" name="kotlin-reflect" level="project" />
    <orderEntry type="library" name="jackson" level="project" />
    <orderEntry type="library" name="jackson-databind" level="project" />
    <orderEntry type="library" name="jackson-module-kotlin" level="project" />
    <orderEntry type="library" name="http-client" level="project" />
    <orderEntry type="library" name="Gradle" level="project" />
    <orderEntry type="library" name="kodein-di-jvm" level="project" />
    <orderEntry type="module-library">
      <library name="rauschig.jarchivelib" type="repository">
        <properties maven-id="org.rauschig:jarchivelib:1.2.0" />
        <CLASSES>
          <root url="jar://$MAVEN_REPOSITORY$/org/rauschig/jarchivelib/1.2.0/jarchivelib-1.2.0.jar!/" />
          <root url="jar://$MAVEN_REPOSITORY$/org/apache/commons/commons-compress/1.21/commons-compress-1.21.jar!/" />
        </CLASSES>
        <JAVADOC />
        <SOURCES />
        <excluded>
          <root url="jar://$MAVEN_REPOSITORY$/org/apache/commons/commons-compress/1.21/commons-compress-1.21.jar!/" />
        </excluded>
      </library>
    </orderEntry>
    <orderEntry type="library" name="commons-logging" level="project" />
    <orderEntry type="module-library">
      <library name="jackson-datatype-jsr310" type="repository">
        <properties include-transitive-deps="false" maven-id="com.fasterxml.jackson.datatype:jackson-datatype-jsr310:2.13.1" />
        <CLASSES>
          <root url="jar://$MAVEN_REPOSITORY$/com/fasterxml/jackson/datatype/jackson-datatype-jsr310/2.13.1/jackson-datatype-jsr310-2.13.1.jar!/" />
        </CLASSES>
        <JAVADOC />
        <SOURCES />
      </library>
    </orderEntry>
    <orderEntry type="module-library">
      <library name="qodana-sarif" type="repository">
        <properties include-transitive-deps="false" maven-id="com.jetbrains.qodana:qodana-sarif:0.1.95" />
        <CLASSES>
          <root url="jar://$MAVEN_REPOSITORY$/com/jetbrains/qodana/qodana-sarif/0.1.95/qodana-sarif-0.1.95.jar!/" />
        </CLASSES>
        <JAVADOC />
        <SOURCES />
      </library>
    </orderEntry>
    <orderEntry type="library" name="gson" level="project" />
    <orderEntry type="module" module-name="intellij.platform.lang.impl" />
    <orderEntry type="module" module-name="intellij.platform.ide.impl" />
  </component>
</module><|MERGE_RESOLUTION|>--- conflicted
+++ resolved
@@ -2,15 +2,6 @@
 <module type="JAVA_MODULE" version="4">
   <component name="FacetManager">
     <facet type="kotlin-language" name="Kotlin">
-<<<<<<< HEAD
-      <configuration version="5" platform="JVM 11" allPlatforms="JVM [11]" useProjectSettings="false">
-        <compilerSettings>
-          <option name="additionalArguments" value="-version -Xjvm-default=enable -opt-in=kotlin.time.ExperimentalTime" />
-        </compilerSettings>
-        <compilerArguments>
-          <stringArguments>
-            <stringArg name="jvmTarget" arg="11" />
-=======
       <configuration version="5" platform="JVM 17" allPlatforms="JVM [17]" useProjectSettings="false">
         <compilerSettings>
           <option name="additionalArguments" value="-Xjvm-default=enable -opt-in=kotlin.time.ExperimentalTime" />
@@ -18,7 +9,6 @@
         <compilerArguments>
           <stringArguments>
             <stringArg name="jvmTarget" arg="17" />
->>>>>>> 9ce8c835
             <stringArg name="apiVersion" arg="1.7" />
             <stringArg name="languageVersion" arg="1.7" />
           </stringArguments>

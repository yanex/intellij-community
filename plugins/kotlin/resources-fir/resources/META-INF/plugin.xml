--- conflicted
+++ resolved
@@ -169,15 +169,11 @@
     <applicationService serviceImplementation="org.jetbrains.kotlin.idea.completion.FirCompletionDummyIdentifierProviderService"
                         serviceInterface="org.jetbrains.kotlin.idea.completion.CompletionDummyIdentifierProviderService"/>
 
-<<<<<<< HEAD
-    <projectService serviceImplementation="org.jetbrains.kotlin.idea.PluginStartupService"/>
-=======
-<!--    <postStartupActivity implementation="org.jetbrains.kotlin.idea.PluginStartupActivity"/>-->
-
     <applicationService
             serviceInterface="org.jetbrains.kotlin.psi.KotlinReferenceProvidersService"
             serviceImplementation="org.jetbrains.kotlin.analysis.api.impl.base.references.HLApiReferenceProviderService"/>
->>>>>>> e4021832
+
+    <projectService serviceImplementation="org.jetbrains.kotlin.idea.PluginStartupService"/>
 
     <iconProvider implementation="org.jetbrains.kotlin.idea.KotlinIconProviderBase"/>
 

--- conflicted
+++ resolved
@@ -134,20 +134,6 @@
         }
     }
 
-<<<<<<< HEAD
-=======
-    testGroup("fir", testDataPath = "..") {
-        testClass<AbstractHLLocalInspectionTest> {
-            val pattern = Patterns.forRegex("^([\\w\\-_]+)\\.(kt|kts)$")
-            model("idea/tests/testData/inspectionsLocal/unusedVariable", pattern = pattern)
-            model("idea/tests/testData/inspectionsLocal/redundantVisibilityModifier", pattern = pattern)
-            model("idea/tests/testData/inspectionsLocal/implicitThis")
-            model("idea/tests/testData/inspectionsLocal/doubleNegation")
-            model("fir/testData/inspectionsLocal", pattern = pattern)
-        }
-    }
-
->>>>>>> 536f2ffb
     testGroup("fir", testDataPath = "../completion/tests/testData") {
         testClass<AbstractHighLevelJvmBasicCompletionTest> {
             model("basic/common", pattern = KT_WITHOUT_FIR_PREFIX)

--- conflicted
+++ resolved
@@ -8,24 +8,10 @@
     <option name="originalFiles">
       <list>
         <option value="$PROJECT_DIR$/lombok-api/pom.xml" />
-        <option value="$PROJECT_DIR$/test-lombok_pg-manual/pom.xml" />
-        <option value="$PROJECT_DIR$/test-lombok-manual/pom.xml" />
-        <option value="$PROJECT_DIR$/pom.xml" />
       </list>
     </option>
-    <option name="ignoredFiles">
-      <set>
-        <option value="$PROJECT_DIR$/test-manual/lombok/pom.xml" />
-        <option value="$PROJECT_DIR$/test-manual/lombok_pg/pom.xml" />
-        <option value="$PROJECT_DIR$/test-manual/pom.xml" />
-      </set>
-    </option>
   </component>
-<<<<<<< HEAD
   <component name="ProjectRootManager" version="2" languageLevel="JDK_1_6" assert-keyword="true" jdk-15="true" project-jdk-name="IDEA IC-129.1359" project-jdk-type="IDEA JDK">
-=======
-  <component name="ProjectRootManager" version="2" languageLevel="JDK_1_6" assert-keyword="true" jdk-15="true" project-jdk-name="1.7" project-jdk-type="JavaSDK">
->>>>>>> 13e91225
     <output url="file://$PROJECT_DIR$/out" />
   </component>
   <component name="SvnBranchConfigurationManager">
@@ -43,4 +29,3 @@
     <option name="mySupportsUserInfoFilter" value="true" />
   </component>
 </project>
-
